{{##def.page_title = 'Frequently Asked Questions' #}}

{{##def.content:
<div class="row faq panel radius">

    <h5>Frequently Asked Questions</h5>
    <hr>
    <div class="columns large-3">
        <div class="faq-nav">
            <ul class="side-nav">
                <li><a href="#how-to-play">How to play?</a></li>
                <li><a href="#bits">What is a bit?</a></li>
                <li><a href="#giveaway">How can I get free bits?</a></li>
                <li><a href="#deposit">How do I deposit bits?</a></li>
                <li><a href="#deposit-address">How long is the deposit address valid for?</a></li>
                <li><a href="#deposit-time">How long for deposits to be credited to account?</a></li>
                <li><a href="#withdraw">How do I withdraw bits?</a></li>
                <li><a href="#gross-profit">What is Gross Profit?</a></li>
                <li><a href="#dropout">What happens if I disconnect form the game?</a></li>
                <li><a href="#high">How high can the game go?</a></li>
                <li><a href="#limit"></a>What is the most I can bet?</a></li>
                <li><a href="#last">What is the bonus?</a></li>
                <li><a href="#odds">What are the game odds?</a></li>
                <li><a href="#fair">Is the game fair?</a></li>
                <li><a href="#force">What happens when the server forces people to cash out?</a></li>
                <li><a href="#offline">Where are funds stored?</a></li>
            </ul>
        </div>
    </div>

    <div class="columns large-9">
        <dl>
            <h3 id="basics">Basics</h3>
            <dd><b><a name="bitcoin-gambling"></a>What is bitcoin gambling?</b>
                <p>
                    Bitcoin gambling is a general term for any type of gambling wherein bets are placed in units of
                    bitcoins as opposed to a fiat currency or any other asset. Learn more about
                    <a href="bitcoin-gambling">bitcoin gambling</a> or the history of <a href="online-gambling-meets-bitcoin">online gambling and bitcoin</a>.
                </p>
            </dd>

            <dd>
                <b><a name="how-to-play"></a>How to play?</b>
                <p>
                    Place a bet. Watch the multiplier increase from 1x upwards! Cash out any time to get your bet
                    multiplied by that multiplier. But be careful because the game can crash at any time, and you'll get nothing!
                </p>
            </dd>
            <dd>
                <b><a name="bits"></a>What is a bit?</b>
                <p>
                    A bit is a millionth of a bitcoin or 100 satoshis. At the time of this writing, a single bit is worth roughly $0.05 USD.
                    You are able to deposit and withdraw bits at any time by going to your <a href="/account">account page</a>.
                </p>
            </dd>
            <dd>
                <b><a name="giveaway"></a>How can I get free bits?</b>
                <p>
                    Every hour you can claim 2 free bits on your account page. We do this so that you may test and enjoy the game
                    without any commitment. There are no strings attached, you may withdraw this money if you so please, but
                    we ask you to refrain from abusing this feature =)
                </p>
            </dd>
             <h3>Deposits</h3>
            <dd>
                <b><a name="deposit"></a>How do I deposit bits?</b>
                <p>
                    You will need to transfer bitcoins to the deposit address on your account page. If you do not have any bitcoins,
                    we can recommend <a href="https://coinbase.com">Coinbase</a> if you are in the US (although the registration process
                    is lengthy). Another great option is <a href="https://localbitcoins.com/">LocalBitcoins.com</a>, which lists traders in your area
                    willing to sell (or buy) bitcoins. You can also search online to see if there are any
                    bitcoin ATMs near you. And remember, you can withdraw directly to the bitcoin address on
                    your account page!
                </p>
            </dd>
            <dd>
                <b><a name="deposit-address"></a>How long is the deposit address valid?</b>
                <p>
                    It is <strong>permanently</strong> attached to your account. You can save it, or use it for automatic
                    funding, or whatever else you like. All payments to this address will be automatically credited to your account.
                </p>
            </dd>
            <dd>
                <b><a name="deposit-time"></a>How long do deposits take to be credited?</b>
                <p>
                    We instantly credit accounts upon a single confirmation, which on average is approximately 10 minutes from the time of the transaction.
                </p>
            </dd>
            <dd>
                <b><a name="withdraw"></a>How do I withdraw bits?</b>
                <p>
                    On your account page, you can transfer bits to any bitcoin address you want. Small withdrawals
                    (i.e. smaller than the balance of our hot-wallet) are processed instantly and you will be given the transaction ID immediately.
                </p>
                <p>
                    Larger withdrawals will be shown in your withdrawal page as "PENDING" and will require us to manually remove
                    sufficient funds from our cold storage. Usually this process will take less than two hours, but may take up to 24 hours,
                    depending on the time of day and other circumstances.
                </p>
                <p>
                    We remove 100 bits (about 0.05 USD) from any withdrawal amount to cover mining fees. We charge this amount
                    <strong>regardless</strong> of the actual mining fees attached to the transaction, which may be more or less
                    than this, depending on the block competition at the time of your withdrawal.
                </p>
                <p>
                    Withdrawals must be in increments of 1 bit (100 satoshis), with a minimum withdrawal of 200 bits (of which 100 bits
                    goes towards the mining fee). As required, we will chip in our own money to help expedite confirmation time, such that
                    we typically pay 200 bits in mining fees, despite charging you only 100 bits.
                </p>
            </dd>
            <dd>
                <b><a name="gross-profit"></a> What is gross profit?</b>
                <p>
                    Gross profit refers to the sum of the profit from each game you've played without considering your loses.
                </p>
            </dd>
            <h3>Game</h3>
            <dd>
                <b><a name="dropout"></a>What happens if I disconnect from the game?</b>
                <p>
                    Upon detecting that you have disconnected we cash you out (assuming the game is still in progress).
                    Regardless of whether your client is connected or not, the <em>auto cash-out</em> feature will work as expected (it happens on
                    the server), and we highly recommend you use it if internet reliability or performance is a concern.
                </p>
            </dd>
            <dd>
                <b><a name="high"></a>How high can the game go?</b>
                <p>
                    Potentially infinite! However, if during a game we ever are facing a net loss of 200,000 bits or greater,
                    the server will automatically cash out all players still in the game, forcing them to enjoy an early win and a sizeable profit.
                </p>
            </dd>
            <dd>
                <b><a name="limit"></a>What is the most I can bet?</b>
                <p>
                    We currently have a bet limit of 100,000 bits. If betting more than this is important to you,
                    please let us know via the <a href="/contact">contact page</a>!
                </p>
            </dd>
            <dd>
                <b><a name="last"></a>What is the bonus?</b>
                <p>
                    The bonus is a special prize that is awarded to the last people to cash out before the game crashes. Getting the bonus
                    is critical to skillful playing of MoneyPot, as it is the <strong>only</strong> way to overcome house odds.
                </p>
                <p>
                    The total bonus awarded each game is equal to 1 % of the sum of all players' bets. This whole amount is known
                    as the <code>bonus pool</code>. Once all players' bets are made, a <code>bonus multiplier</code> is created,
                    which is a number that can be multiplied by a player's bet to compute a suitable bonus for them.
                    The bonus multiplier is chosen so that the <em>bonus pool</em> is sufficient to pay out
                    the largest better, should he be the last person to cash out. This is key to making the bonus scheme fair for all,
                    no matter how much or how little was wagered.
                </p>
                <p> Once the game ends, we find the player(s) that cashed out last. If no one cashed out, this is everyone. If
                    multiple players cashed out at the same price point, we consider these players equal. We multiply their bets
                    by the <em>bonus multiplier</em> and deduct it from the <em>bonus pool</em>. If there's not enough money left in the bonus pool, all players
                    that cashed out at that same price point share the remainder, according to their relative bet amounts.
                </p>
                <p>
                    If there is money left in the bonus pool, we move on to the next best cash-out point and repeat the
                    previous procedure. This continues until the bonus pool is exhausted, or until we have given a
                    bonus to all players who didn't cash out (which would guarantee the exhaustion of the bonus pool).
                </p>
                <p>
                    The bonus is <strong>not</strong> funded by the house odds, but rather by players. Each game has 1 %
                    chance of <code>instant-crashing</code>, where the game instantly crashes at the 1x multiplier. If this
                    happens, <strong>no</strong> bonuses are awarded. So in effect, the bonuses are funded directly by
                    the players and you compete for it against them. All successful MoneyPot strategies revolve around securing
                    this bonus.
                </p>
            </dd>
            <h3>Fairness</h3>
            <dd>
                <b><a name="odds"></a>What are the game odds?</b>
                <p>
                    The house margin is scaled between 0 and 1 %, depending on how long you hold. An additional 1 % is effectively
                    taken from every bet and put into the <a href="#bonus">bonus pool</a>, which is distributed in its entirety
                    every game. As a consequence, skilless or random play has—at worst—an expected return of -2 %, but it is possible to overcome
                    the house margin by skillfully getting bonuses.
                </p>
                <p>
                    The numbers are baked into the game, so you never need to worry about it. We do not
                    have a fixed house margin, as this would prevent highly conservative play (e.g. If you were
                    only attempting to make $2 in a $100 game, a house margin of 1 % would be 50 % of your potential profits!).
                    Our unique formula makes it fair for both highly conservative play (cash out early) and highly aggressive
                    play (hold until you're a millionaire). All games are <a href="#provably-fair">provably fair</a>.
                </p>
                <p>
                    The exact formula for the houses expected return is:<br />
                    <code>1 % * (intendedCashOut - roomAmount) * (roomAmount / intendedCashOut)</code><br />
                    But to really get a good sense of how this affects you, please use our handy <a href="/calculator">odds calculator</a>.
                </p>
                <p>
                    The other important thing to keep in mind is that every game has a 1 % chance of instantly crashing. We do not make
                    <strong>any</strong> money on it, but rather use this to fund the bonus scheme. This is an important consideration to make if you
                    are playing in such a way that you never win the bonus.
                </p>
            </dd>
            <dd>
                <b><a name="fair"></a>Is the game fair?</b>
                <p>
                    Absolutely! And we can prove it: Before each game starts and before any player joins
                    we send a hash of what the result will be. The hash we display is calculated as:
                     <code>sha256(gameCrashAmount + '|' + seed)</code>
                </p>
                <p>
                    And after a game ends, you can look up the <code>gameCrashAmount</code> and the <code>seed</code> and compute the
                    <code>sha256(gameCrashAmount + '|' + seed)</code> to verify that we never changed the gameCrashAmount.
                </p>
                <p>
                    <strong>Note:</strong> The gameCrashAmount is an integer that represents when the game crashes as a percentage. E.g.
                    <a href="https://www.moneypot.com/game/451337">this Game</a> crashed at 16.31x with a a seed of
                    <code>e4e93da14e26c6d9a1e22f6d0e63c52d</code>. So, to prove we didn't cheat, the hash you would have seen
                    on your client is <code>25957aaf0a91ed9faaa0b4622f890a98eba174d40513cb0344ffc01a4bb55fce</code>
                    which we computed via: <code>sha256('1631|e4e93da14e26c6d9a1e22f6d0e63c52d')</code>
                </p>
            </dd>
            <dd>
                <b><a name="force"></a>What happens when the server forces people to cash out?</b>
                <p>
                    Under some circumstances the server will force people to cash out. The most common reason is that the game multiplier
                    has gotten so large that we are risking too much of our bankroll (10 % or more). Another possible reason is
                    unexpected server problems. If more than one person in a game is affected by the forced
                    cash-out, we allocate the last cash-out bonus to a random player.
                </p>
            </dd>
            <h3>Security</h3>
            <dd>
                <b><a name="offline"></a>Where are funds stored?</b>
                <p>
<<<<<<< HEAD
                    100% offline! All deposit addresses are generated with <a href="https://github.com/bitcoin/bips/blob/master/bip-0032.mediawiki">bip32</a>
                    which allows us to deterministically generate addresses that our servers do not have access to. We can monitor these addresses for funding
                    but not be able to spend them. This has the huge advantage that even if our site was compromised, attackers would not be able
=======
                    100 % offline! All deposit addresses are generated using <a href="https://github.com/bitcoin/bips/blob/master/bip-0032.mediawiki">BIP32</a>,
                    which allows us to deterministically generate addresses that our servers do not have access to. The server can monitor these addresses to credit deposits
                    but are not able to spend the funds held in them. This has the huge advantage that even if our site were to be compromised, attackers would not be able
>>>>>>> feba99b6
                    to steal a bit!
                </p>
                <p>
                    To instantly process withdrawals of small size we have a <em>completely</em> separate hot wallet that
                    is not part of the sites bankroll–and we bare all risk for ourselves. For this reason, if the withdrawal amount exceeds
                    what we store in our hot wallet, the withdrawal will be delayed while we process it manually.
                </p>
            </dd>
        </dl>
    </div>
    <a class="border-button red right" href="#">Up</a>
</div>
#}}
{{#def.include('./template/main')}}<|MERGE_RESOLUTION|>--- conflicted
+++ resolved
@@ -228,15 +228,9 @@
             <dd>
                 <b><a name="offline"></a>Where are funds stored?</b>
                 <p>
-<<<<<<< HEAD
-                    100% offline! All deposit addresses are generated with <a href="https://github.com/bitcoin/bips/blob/master/bip-0032.mediawiki">bip32</a>
-                    which allows us to deterministically generate addresses that our servers do not have access to. We can monitor these addresses for funding
-                    but not be able to spend them. This has the huge advantage that even if our site was compromised, attackers would not be able
-=======
                     100 % offline! All deposit addresses are generated using <a href="https://github.com/bitcoin/bips/blob/master/bip-0032.mediawiki">BIP32</a>,
                     which allows us to deterministically generate addresses that our servers do not have access to. The server can monitor these addresses to credit deposits
                     but are not able to spend the funds held in them. This has the huge advantage that even if our site were to be compromised, attackers would not be able
->>>>>>> feba99b6
                     to steal a bit!
                 </p>
                 <p>
